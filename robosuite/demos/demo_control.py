--- conflicted
+++ resolved
@@ -93,24 +93,6 @@
     joint_dim = 6 if options["robots"] == "UR5e" else (16 if options["robots"] == "GR1" else 7)
 
     # Choose controller
-<<<<<<< HEAD
-    controller_name = choose_part_controller()
-    part_controller_config = suite.load_part_controller_config(default_controller=controller_name)
-    # explicitly set the gripper type
-    part_controller_config["gripper"] = dict(
-        type="GRIP",
-    )
-
-    # Load the desired controller
-    controller_config = dict(
-        type="BASIC",
-        body_parts_controller_configs=dict(
-            left=part_controller_config,  # refer to arm
-            right=part_controller_config,  # refer to arm
-        ),
-    )
-    options["controller_configs"] = controller_config
-=======
     controller_name = choose_controller(part_controllers=True)
 
     # Load the desired controller
@@ -119,7 +101,6 @@
     options["controller_configs"] = refactor_composite_controller_config(
         arm_controller_config, robot, ["right", "left"]
     )
->>>>>>> fc550c02
 
     # Define the pre-defined controller actions to use (action_dim, num_test_steps, test_value)
     controller_settings = {
